--- conflicted
+++ resolved
@@ -26,13 +26,10 @@
 from PyQt5.QtGui import *
 import re
 from decimal import Decimal
-<<<<<<< HEAD
-=======
+
 from electrum import bitcoin
 from electrum.util import bfh
->>>>>>> e4dad0a4
-
-from electrum import bitcoin
+
 from .qrtextedit import ScanQRTextEdit
 from .completion_text_edit import CompletionTextEdit
 from . import util
